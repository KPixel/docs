{
    "redirections": [
        {
            "source_path": "docs/about/index.md",
            "redirect_url": "/dotnet/standard/index"
        },
        {
            "source_path": "docs/about/products.md",
            "redirect_url": "/dotnet/standard/components"
        },
        {
            "source_path": "docs/cli-preview3/tools/dotnet-nuget-delete.md",
            "redirect_url": "/dotnet/core/tools/dotnet-nuget-delete"
        },
        {
            "source_path": "docs/cli-preview3/tools/dotnet-nuget-locals.md",
            "redirect_url": "/dotnet/core/tools/dotnet-nuget-locals"
        },
        {
            "source_path": "docs/core/app-types.md",
            "redirect_url": "/dotnet/core/deploying/index"
        },
        {
            "source_path": "docs/core/deploying/applications.md",
            "redirect_url": "/dotnet/core/deploying/index"
        },
        {
            "source_path": "docs/core/docker/visual-studio-tools-for-docker.md",
            "redirect_url": "/aspnet/core/publishing/visual-studio-tools-for-docker",
            "redirect_document_id": true
        },
        {
            "source_path": "docs/core/getting-started.md",
            "redirect_url": "/dotnet/core/get-started",
            "redirect_document_id": true
        },
        {
            "source_path": "docs/core/migrating-from-dnx.md",
            "redirect_url": "/dotnet/core/migration/from-dnx",
            "redirect_document_id": true
        },
        {
            "source_path": "docs/core/preview3/deploying/index.md",
            "redirect_url": "/dotnet/core/deploying",
            "redirect_document_id": true
        },
        {
            "source_path": "docs/core/preview3/tools/csproj.md",
            "redirect_url": "/dotnet/core/tools/csproj",
            "redirect_document_id": true
        },
        {
            "source_path": "docs/core/preview3/tools/dependencies.md",
            "redirect_url": "/dotnet/core/tools/dependencies",
            "redirect_document_id": true
        },
        {
            "source_path": "docs/core/preview3/tools/dotnet.md",
            "redirect_url": "/dotnet/core/tools/dotnet"
        },
        {
            "source_path": "docs/core/preview3/tools/dotnet-add-package.md",
            "redirect_url": "/dotnet/core/tools/dotnet-add-package",
            "redirect_document_id": true
        },
        {
            "source_path": "docs/core/preview3/tools/dotnet-add-reference.md",
            "redirect_url": "/dotnet/core/tools/dotnet-add-reference",
            "redirect_document_id": true
        },
        {
            "source_path": "docs/core/preview3/tools/dotnet-build.md",
            "redirect_url": "/dotnet/core/tools/dotnet-build"
        },
        {
            "source_path": "docs/core/preview3/tools/dotnet-clean.md",
            "redirect_url": "/dotnet/core/tools/dotnet-clean",
            "redirect_document_id": true
        },
        {
            "source_path": "docs/core/preview3/tools/dotnet-install-script.md",
            "redirect_url": "/dotnet/core/tools/dotnet-install-script"
        },
        {
            "source_path": "docs/core/preview3/tools/dotnet-list-reference.md",
            "redirect_url": "/dotnet/core/tools/dotnet-list-reference",
            "redirect_document_id": true
        },
        {
            "source_path": "docs/core/preview3/tools/dotnet-migrate.md",
            "redirect_url": "/dotnet/core/tools/dotnet-migrate",
            "redirect_document_id": true
        },
        {
            "source_path": "docs/core/preview3/tools/dotnet-msbuild.md",
            "redirect_url": "/dotnet/core/tools/dotnet-msbuild",
            "redirect_document_id": true
        },
        {
            "source_path": "docs/core/preview3/tools/dotnet-new.md",
            "redirect_url": "/dotnet/core/tools/dotnet-new"
        },
        {
            "source_path": "docs/core/preview3/tools/dotnet-nuget-delete.md",
            "redirect_url": "/dotnet/core/tools/dotnet-nuget-delete",
            "redirect_document_id": true
        },
        {
            "source_path": "docs/core/preview3/tools/dotnet-nuget-locals.md",
            "redirect_url": "/dotnet/core/tools/dotnet-nuget-locals",
            "redirect_document_id": true
        },
        {
            "source_path": "docs/core/preview3/tools/dotnet-nuget-push.md",
            "redirect_url": "/dotnet/core/tools/dotnet-nuget-push",
            "redirect_document_id": true
        },
        {
            "source_path": "docs/core/preview3/tools/dotnet-pack.md",
            "redirect_url": "/dotnet/core/tools/dotnet-pack"
        },
        {
            "source_path": "docs/core/preview3/tools/dotnet-publish.md",
            "redirect_url": "/dotnet/core/tools/dotnet-publish"
        },
        {
            "source_path": "docs/core/preview3/tools/dotnet-remove-package.md",
            "redirect_url": "/dotnet/core/tools/dotnet-remove-package",
            "redirect_document_id": true
        },
        {
            "source_path": "docs/core/preview3/tools/dotnet-remove-reference.md",
            "redirect_url": "/dotnet/core/tools/dotnet-remove-reference",
            "redirect_document_id": true
        },
        {
            "source_path": "docs/core/preview3/tools/dotnet-restore.md",
            "redirect_url": "/dotnet/core/tools/dotnet-restore"
        },
        {
            "source_path": "docs/core/preview3/tools/dotnet-run.md",
            "redirect_url": "/dotnet/core/tools/dotnet-run"
        },
        {
            "source_path": "docs/core/preview3/tools/dotnet-sln.md",
            "redirect_url": "/dotnet/core/tools/dotnet-sln"
        },
        {
            "source_path": "docs/core/preview3/tools/dotnet-test.md",
            "redirect_url": "/dotnet/core/tools/dotnet-test"
        },
        {
            "source_path": "docs/core/preview3/tools/extensibility.md",
            "redirect_url": "/dotnet/core/tools/extensibility"
        },
        {
            "source_path": "docs/core/preview3/tools/global-json.md",
            "redirect_url": "/dotnet/core/tools/global-json"
        },
        {
            "source_path": "docs/core/preview3/tools/index.md",
            "redirect_url": "/dotnet/core/tools/index",
            "redirect_document_id": true
        },
        {
            "source_path": "docs/core/preview3/tools/layering.md",
            "redirect_url": "/dotnet/core/tools/cli-msbuild-architecture",
            "redirect_document_id": true
        },
        {
            "source_path": "docs/core/preview3/tools/telemetry.md",
            "redirect_url": "/dotnet/core/tools/telemetry"
        },
        {
            "source_path": "docs/core/preview3/tools/using-ci-with-cli.md",
            "redirect_url": "/dotnet/core/tools/using-ci-with-cli"
        },
        {
            "source_path": "docs/core/preview3/tutorials/index.md",
            "redirect_url": "/dotnet/core/tutorials/index",
            "redirect_document_id": true
        },
        {
            "source_path": "docs/core/preview3/tutorials/using-on-windows.md",
            "redirect_url": "/dotnet/core/tutorials/with-visual-studio"
        },
        {
            "source_path": "docs/csharp/getting-started/with-visual-studio.md",
            "redirect_url": "/dotnet/core/tutorials/with-visual-studio"
        },
        {
            "source_path": "docs/core/preview3/tutorials/using-on-windows-vs-2017.md",
            "redirect_url": "/dotnet/core/tutorials/with-visual-studio"
        },
        {
            "source_path": "docs/core/whats-new/whats-new-in-core-20.md",
            "redirect_url": "/dotnet/core/whats-new/dotnet-core-2-0"
        },
        {
            "source_path": "docs/core/preview3/tutorials/using-on-windows-vs-2017-full-solution.md",
            "redirect_url": "/dotnet/core/tutorials/using-on-windows-full-solution",
            "redirect_document_id": true
        },
        {
            "source_path": "docs/core/preview3/tutorials/using-with-xplat-cli-msbuild.md",
            "redirect_url": "/dotnet/core/tutorials/using-with-xplat-cli",
            "redirect_document_id": true
        },
        {
            "source_path": "docs/core/preview3/tutorials/using-with-xplat-cli-msbuild-folders.md",
            "redirect_url": "/dotnet/core/tutorials/testing-with-cli",
            "redirect_document_id": true
        },
        {
            "source_path": "docs/core/preview3/windows-prerequisites.md",
            "redirect_url": "/dotnet/core/windows-prerequisites"
        },
        {
            "source_path": "docs/core/testing/using-mstest-on-windows.md",
            "redirect_url": "/dotnet/core/testing/unit-testing-with-mstest",
            "redirect_document_id": true
        },
        {
            "source_path": "docs/core/tools/project-json.md",
            "redirect_url": "/dotnet/core/tools/project-json-to-csproj"
        },
        {
            "source_path": "docs/core/tools/test-protocol.md",
            "redirect_url": "/dotnet/core/tools/dotnet-test"
        },
        {
            "source_path": "docs/core/tutorials/libraries-with-vs.md",
            "redirect_url": "/dotnet/csharp/getting-started/library-with-visual-studio"
        },
        {
            "source_path": "docs/core/tutorials/target-dotnetcore-with-msbuild.md",
            "redirect_url": "/dotnet/core/tools/cli-msbuild-architecture"
        },
        {
            "source_path": "docs/core/tutorials/using-on-windows.md",
            "redirect_url": "/dotnet/core/tutorials/with-visual-studio"
        },
        {
            "source_path": "docs/core/versions/lts-current.md",
            "redirect_url": "https://www.microsoft.com/net/Support/Policy"
        },
        {
            "source_path": "docs/csharp/csharp-6.md",
            "redirect_url": "/dotnet/csharp/whats-new/csharp-6",
            "redirect_document_id": true
        },
        {
            "source_path": "docs/csharp/csharp-7.md",
            "redirect_url": "/dotnet/csharp/whats-new/csharp-7",
            "redirect_document_id": true
        },
        {
            "source_path": "docs/csharp/features.md",
            "redirect_url": "/dotnet/csharp/concepts"
        },
        {
            "source_path": "docs/csharp/generics.md",
            "redirect_url": "/dotnet/csharp/programming-guide/generics/index"
        },
        {
            "source_path": "docs/csharp/getting-started/additional-resources.md",
            "redirect_url": "/dotnet/csharp/getting-started/index"
        },
        {
            "source_path": "docs/csharp/getting-started/breaking-changes-in-visual-studio-2013.md",
            "redirect_url": "https://msdn.microsoft.com/library/hh678682(v=vs.120)"
        },
        {
            "source_path": "docs/csharp/getting-started/consuming-library-with-visual-studio-2017.md",
            "redirect_url": "/dotnet/getting-started/consuming-library-with-visual-studio",
            "redirect_document_id": true
        },
        {
            "source_path": "docs/csharp/getting-started/debugging-with-visual-studio-2017.md",
            "redirect_url": "/dotnet/core/tutorials/debugging-with-visual-studio"
        },
        {
            "source_path": "docs/csharp/getting-started/debugging-with-visual-studio.md",
            "redirect_url": "/dotnet/core/tutorials/debugging-with-visual-studio"
        },
        {
            "source_path": "docs/csharp/getting-started/library-with-visual-studio-2017.md",
            "redirect_url": "/dotnet/getting-started/library-with-visual-studio",
            "redirect_document_id": true
        },
        {
            "source_path": "docs/csharp/getting-started/publishing-with-visual-studio-2017.md",
            "redirect_url": "/dotnet/core/tutorials/publishing-with-visual-studio"
        },

        {
            "source_path": "docs/csharp/getting-started/publishing-with-visual-studio.md",
            "redirect_url": "/dotnet/core/tutorials/publishing-with-visual-studio"
        },

        {
            "source_path": "docs/csharp/getting-started/whats-new.md",
            "redirect_url": "/dotnet/csharp/whats-new/index"
        },
        {
            "source_path": "docs/csharp/getting-started/with-visual-studio-2017.md",
            "redirect_url": "/dotnet/core/tutorials/with-visual-studio",
            "redirect_document_id": true
        },
        {
            "source_path": "docs/csharp/getting-started/with-visual-studio-code.md",
            "redirect_url": "/dotnet/core/tutorials/with-visual-studio-code",
            "redirect_document_id": true
        },
        {
            "source_path": "docs/csharp/interactive.md",
            "redirect_url": "/dotnet/csharp/index"
        },
        {
            "source_path": "docs/csharp/interactive-with-bash.md",
            "redirect_url": "/dotnet/csharp/index"
        },
        {
            "source_path": "docs/csharp/interactive-with-powershell.md",
            "redirect_url": "/dotnet/csharp/index"
        },
        {
            "source_path": "docs/csharp/interactive-with-visualstudio.md",
            "redirect_url": "/dotnet/csharp/index"
        },
        {
            "source_path": "docs/csharp/interfaces.md",
            "redirect_url": "/dotnet/csharp/programming-guide/interfaces/index"
        },
        {
            "source_path": "docs/csharp/interop.md",
            "redirect_url": "/dotnet/csharp/programming-guide/interop/index"
        },
        {
            "source_path": "docs/csharp/language-reference/operators/modulus-assignment-operator.md",
            "redirect_url": "/dotnet/csharp/language-reference/operators/remainder-assignment-operator"
        },
        {
            "source_path": "docs/csharp/language-reference/operators/modulus-operator.md",
            "redirect_url": "/dotnet/csharp/language-reference/operators/remainder-operator"
        },
        {
            "source_path": "docs/csharp/namespaces-and-assemblies.md",
            "redirect_url": "/dotnet/csharp/programming-guide/namespaces/index"
        },
        {
            "source_path": "docs/csharp/programming-guide/concepts/async/asynchronous-programming-with-async-and-await.md",
            "redirect_url": "/dotnet/csharp/async/"
        },
        {
            "source_path": "docs/csharp/programming-guide/exceptions/exceptions-and-exception-handling.md",
            "redirect_url": "/dotnet/csharp/programming-guide/exceptions/index"
        },
        {
            "source_path": "docs/csharp/programming-guide/interop/interoperability.md",
            "redirect_url": "/dotnet/csharp/programming-guide/interop/index"
        },
        {
            "source_path": "docs/csharp/programming-guide/linq-query-expressions/how-to-create-a-nested-group.md",
            "redirect_url": "/dotnet/csharp/linq/create-a-nested-group"
        },
        {
            "source_path": "docs/csharp/programming-guide/linq-query-expressions/how-to-dynamically-specify-predicate-filters-at-runtime.md",
            "redirect_url": "/dotnet/csharp/linq/dynamically-specify-predicate-filters-at-runtime"
        },
        {
            "source_path": "docs/csharp/programming-guide/linq-query-expressions/how-to-group-query-results.md",
            "redirect_url": "/dotnet/csharp/linq/group-query-results"
        },
        {
            "source_path": "docs/csharp/programming-guide/linq-query-expressions/how-to-group-results-by-contiguous-keys.md",
            "redirect_url": "/dotnet/csharp/linq/group-results-by-contiguous-keys"
        },
        {
            "source_path": "docs/csharp/programming-guide/linq-query-expressions/how-to-handle-exceptions-in-query-expressions.md",
            "redirect_url": "/dotnet/csharp/linq/handle-exceptions-in-query-expressions"
        },
        {
            "source_path": "docs/csharp/programming-guide/linq-query-expressions/how-to-handle-null-values-in-query-expressions.md",
            "redirect_url": "/dotnet/csharp/linq/handle-null-values-in-query-expressions"
        },
        {
            "source_path": "docs/csharp/programming-guide/linq-query-expressions/how-to-join-by-using-composite-keys.md",
            "redirect_url": "/dotnet/csharp/linq/join-by-using-composite-keys"
        },
        {
            "source_path": "docs/csharp/programming-guide/linq-query-expressions/how-to-order-the-results-of-a-join-clause.md",
            "redirect_url": "/dotnet/csharp/linq/order-the-results-of-a-join-clause"
        },
        {
            "source_path": "docs/csharp/programming-guide/linq-query-expressions/how-to-perform-a-subquery-on-a-grouping-operation.md",
            "redirect_url": "/dotnet/csharp/linq/perform-a-subquery-on-a-grouping-operation"
        },
        {
            "source_path": "docs/csharp/programming-guide/linq-query-expressions/how-to-perform-custom-join-operations.md",
            "redirect_url": "/dotnet/csharp/linq/perform-custom-join-operations"
        },
        {
            "source_path": "docs/csharp/programming-guide/linq-query-expressions/how-to-perform-grouped-joins.md",
            "redirect_url": "/dotnet/csharp/linq/perform-grouped-joins"
        },
        {
            "source_path": "docs/csharp/programming-guide/linq-query-expressions/how-to-perform-inner-joins.md",
            "redirect_url": "/dotnet/csharp/linq/perform-inner-joins"
        },
        {
            "source_path": "docs/csharp/programming-guide/linq-query-expressions/how-to-perform-left-outer-joins.md",
            "redirect_url": "/dotnet/csharp/linq/perform-left-outer-joins"
        },
        {
            "source_path": "docs/csharp/programming-guide/linq-query-expressions/how-to-query-a-collection-of-objects.md",
            "redirect_url": "/dotnet/csharp/linq/query-a-collection-of-objects"
        },
        {
            "source_path": "docs/csharp/programming-guide/linq-query-expressions/how-to-return-a-query-from-a-method.md",
            "redirect_url": "/dotnet/csharp/linq/return-a-query-from-a-method"
        },
        {
            "source_path": "docs/csharp/programming-guide/linq-query-expressions/how-to-store-the-results-of-a-query-in-memory.md",
            "redirect_url": "/dotnet/csharp/linq/store-the-results-of-a-query-in-memory"
        },
        {
            "source_path": "docs/csharp/programming-guide/linq-query-expressions/how-to-write-linq-queries.md",
            "redirect_url": "/dotnet/csharp/linq/write-linq-queries"
        },
        {
            "source_path": "docs/csharp/programming-guide/linq-query-expressions/index.md",
            "redirect_url": "/dotnet/csharp/linq/index"
        },
        {
            "source_path": "docs/csharp/programming-guide/linq-query-expressions/query-expression-basics.md",
            "redirect_url": "/dotnet/csharp/linq/query-expression-basics"
        },
        {
            "source_path": "docs/csharp/programming-guide/main-and-command-args/main-and-command-line-arguments.md",
            "redirect_url": "/dotnet/csharp/programming-guide/main-and-command-args/index"
        },
        {
            "source_path": "docs/csharp/type-system.md",
            "redirect_url": "/dotnet/csharp/programming-guide/types/index"
        },
        {
            "source_path": "docs/csharp/whats-new.md",
            "redirect_url": "/dotnet/csharp/whats-new/index",
            "redirect_document_id": true
        },
        {
            "source_path": "docs/framework/deployment/repair.md",
            "redirect_url": "/dotnet/framework/install/repair"
        },
        {
            "source_path": "docs/framework/deployment/windows/index.md",
            "redirect_url": "/dotnet/framework/install/"
        },
        {
            "source_path": "docs/framework/deployment/windows/7.md",
            "redirect_url": "/dotnet/framework/install/on-windows-7"
        },
        {
            "source_path": "docs/framework/deployment/windows/8.md",
            "redirect_url": "/dotnet/framework/install/on-windows-8"
        },
        {
            "source_path": "docs/framework/deployment/windows/10.md",
            "redirect_url": "/dotnet/framework/install/on-windows-10"
        },
        {
            "source_path": "docs/framework/deployment/windows/vista.md",
            "redirect_url": "/dotnet/framework/install/on-windows-vista"
        },
        {
            "source_path": "docs/framework/deployment/windows/xp.md",
            "redirect_url": "/dotnet/framework/install/on-windows-xp"
        },
        {
            "source_path": "docs/framework/deployment/windows/installing-dotnet-35-windows-10.md",
            "redirect_url": "/dotnet/framework/install/dotnet-35-windows-10"
        },
        {
            "source_path": "docs/framework/docker/aspnetmvc.md",
            "redirect_url": "/aspnet/mvc/overview/deployment/docker-aspnetmvc",
            "redirect_document_id": true
        },
        {
            "source_path": "docs/framework/install/net-framework-3-5-on-windows-8-plus.md",
            "redirect_url": "/dotnet/framework/install/dotnet-35-windows-10"
        },
        {
            "source_path": "docs/framework/migration-guide/application-compatibility-in-the-net-framework-4-5-1.md",
            "redirect_url": "/dotnet/framework/migration-guide/application-compatibility"
        },
        {
            "source_path": "docs/framework/migration-guide/application-compatibility-in-the-net-framework-4-5-2.md",
            "redirect_url": "/dotnet/framework/migration-guide/application-compatibility"
        },
        {
            "source_path": "docs/framework/migration-guide/application-compatibility-in-the-net-framework-4-5.md",
            "redirect_url": "/dotnet/framework/migration-guide/application-compatibility"
        },
        {
            "source_path": "docs/framework/migration-guide/application-compatibility-in-the-net-framework-4-6-1.md",
            "redirect_url": "/dotnet/framework/migration-guide/application-compatibility"
        },
        {
            "source_path": "docs/framework/migration-guide/application-compatibility-in-the-net-framework-4-6-2.md",
            "redirect_url": "/dotnet/framework/migration-guide/application-compatibility"
        },
        {
            "source_path": "docs/framework/migration-guide/application-compatibility-in-the-net-framework-4-6.md",
            "redirect_url": "/dotnet/framework/migration-guide/application-compatibility"
        },
        {
            "source_path": "docs/framework/migration-guide/application-compatibility-in-the-net-framework-4-7.md",
            "redirect_url": "/dotnet/framework/migration-guide/application-compatibility"
        },
        {
            "source_path": "docs/framework/migration-guide/net-compatibility-diagnostics.md",
            "redirect_url": "/dotnet/framework/migration-guide/application-compatibility"
        },
        {
            "source_path": "docs/framework/migration-guide/mitigation-claimsidentity-constructor.md",
            "redirect_url": "/dotnet/framework/migration-guide//retargeting/4.6.1-4.6.2"
        },
        {
            "source_path": "docs/framework/migration-guide/mitigation-cspparameters-parentwindowhandle-expects-an-hwnd.md",
            "redirect_url": "/dotnet/framework/migration-guide/retargeting/4.6.2-4.7"
        },
        {
            "source_path": "docs/framework/migration-guide/migration-guide/mitigation-culture-and-asynchronous-operations.md",
            "redirect_url": "/dotnet/framework/migration-guide/retargeting/4.5.2-4.6"
        },
        {
            "source_path": "docs/framework/migration-guide/migration-guide/mitigation-culture-and-dispatcher-operations-in-wpf-apps.md",
            "redirect_url": "/dotnet/framework/migration-guide/retargeting/4.5.2-4.6"
        },
        {
            "source_path": "docs/framework/migration-guide/migration-guide/mitigation-default-authorizationcontext.md",
            "redirect_url": "/dotnet/framework/migration-guide/retargeting/4.5.2-4.6"
        },
        {
            "source_path": "docs/framework/migration-guide/migration-guide/mitigation-eventsource-writeevent-method-calls.md",
            "redirect_url": "/dotnet/framework/migration-guide/runtimef/4.5-4.5.1"
        },
        {
            "source_path": "docs/framework/migration-guide/migration-guide/mitigation-grid-control.md",
            "redirect_url": "/dotnet/framework/migration-guide/retargeting/4.6.2-4.7"
        },
        {
            "source_path": "docs/framework/migration-guide/migration-guide/mitigation-horizontal-scrolling-and-virtualization.md",
            "redirect_url": "/dotnet/framework/migration-guide/runtime/4.6.1-4.6.2"
        },
        {
            "source_path": "docs/framework/migration-guide/migration-guide/mitigation-long-path-support.md",
            "redirect_url": "/dotnet/framework/migration-guide/retargeting/4.6.1-4.6.2"
        },
        {
            "source_path": "docs/framework/migration-guide/migration-guide/mitigation-memberdescriptor-equals.md",
            "redirect_url": "/dotnet/framework/migration-guide/retargeting/4.6.1-4.6.2"
        },
        {
            "source_path": "docs/framework/migration-guide/migration-guide/mitigation-minfreememorypercentagetoactiveservice-configuration-setting.md",
            "redirect_url": "/dotnet/framework/migration-guide/runtime/4.5-4.5.1"
        },
        {
            "source_path": "docs/framework/migration-guide/retargeting-changes-in-the-net-framework-4-5-1.md",
            "redirect_url": "/dotnet/framework/migration-guide/retargeting/index"
        },
        {
            "source_path": "docs/framework/migration-guide/retargeting-changes-in-the-net-framework-4-5-2.md",
            "redirect_url": "/dotnet/framework/migration-guide/retargeting/index"
        },
        {
            "source_path": "docs/framework/migration-guide/retargeting-changes-in-the-net-framework-4-6-1.md",
            "redirect_url": "/dotnet/framework/migration-guide/retargeting/index"
        },
        {
            "source_path": "docs/framework/migration-guide/retargeting-changes-in-the-net-framework-4-6-2.md",
            "redirect_url": "/dotnet/framework/migration-guide/retargeting/index"
        },
        {
            "source_path": "docs/framework/migration-guide/retargeting-changes-in-the-net-framework-4-6.md",
            "redirect_url": "/dotnet/framework/migration-guide/retargeting/index"
        },
        {
            "source_path": "docs/framework/migration-guide/retargeting-changes-in-the-net-framework-4-7.md",
            "redirect_url": "/dotnet/framework/migration-guide/retargeting/index"
        },
        {
            "source_path": "docs/framework/migration-guide/runtime-changes-in-the-net-framework-4-5-1.md",
            "redirect_url": "/dotnet/framework/migration-guide/runtime/index"
        },
        {
            "source_path": "docs/framework/migration-guide/runtime-changes-in-the-net-framework-4-5-2.md",
            "redirect_url": "/dotnet/framework/migration-guide/runtime/index"
        },
        {
            "source_path": "docs/framework/migration-guide/runtime-changes-in-the-net-framework-4-6-1.md",
            "redirect_url": "/dotnet/framework/migration-guide/runtime/index"
        },
        {
            "source_path": "docs/framework/migration-guide/runtime-changes-in-the-net-framework-4-6-2.md",
            "redirect_url": "/dotnet/framework/migration-guide/runtime/index"
        },
        {
            "source_path": "docs/framework/migration-guide/runtime-changes-in-the-net-framework-4-6.md",
            "redirect_url": "/dotnet/framework/migration-guide/runtime/index"
        },
        {
            "source_path": "docs/framework/migration-guide/runtime-changes-in-the-net-framework-4-7.md",
            "redirect_url": "/dotnet/framework/migration-guide/runtime/index"
        },
        {
            "source_path": "docs/framework/unmanaged-api/cor-prf-allowable-after-attach-bitmask.md",
            "redirect_url": "/dotnet/framework/unmanaged-api/profiling/cor-prf-monitor-enumeration"
        },
        {
            "source_path": "docs/framework/security/json-web-token-handler-api-reference.md",
            "redirect_url": "https://github.com/AzureAD/azure-activedirectory-identitymodel-extensions-for-dotnet/wiki"
        },
        {
            "source_path": "docs/framework/wcf/extending/extending-wcf.md",
            "redirect_url": "/dotnet/framework/wcf/extending/index",
            "redirect_document_id": true
        },
        {
            "source_path": "docs/framework/wcf/windows-communication-foundation.md",
            "redirect_url": "/dotnet/framework/wcf/index"
        },
        {
            "source_path": "docs/framework/whats-new/whats-new.md",
            "redirect_url": "/dotnet/framework/whats-new/index",
            "redirect_document_id": true
        },
        {
            "source_path": "docs/framework/winforms/controls/99f6e876-3f7f-4139-9063-e36587c95b02.md",
            "redirect_url": "/dotnet/framework/winforms/controls/create-a-master-detail-form-using-two-datagridviews",
            "redirect_document_id": true
        },
        {
            "source_path": "docs/framework/winforms/controls/c5fa29e8-47f7-4691-829b-0e697a691f36.md",
            "redirect_url": "/dotnet/framework/winforms/controls/creating-a-master-detail-form-using-two-datagridviews",
            "redirect_document_id": true
        },
        {
            "source_path": "docs/framework/wpf/controls/datepicker-syles-and-templates.md",
            "redirect_url": "/dotnet/framework/wpf/controls/datepicker-styles-and-templates",
            "redirect_document_id": true
        },
        {
            "source_path": "docs/framework/xaml-services/{}-escape-sequence-markup-extension.md",
            "redirect_url": "/dotnet/framework/xaml-services/escape-sequence-markup-extension",
            "redirect_document_id": true
        },
        {
            "source_path": "docs/fsharp/async.md",
            "redirect_url": "/dotnet/fsharp/tutorials/asynchronous-and-concurrent-programming/async"
        },
        {
            "source_path": "docs/fsharp/getting-started-netcore.md",
            "redirect_url": "/dotnet/fsharp/tutorials/getting-started/getting-started-command-line"
        },
        {
            "source_path": "docs/fsharp/tutorials/getting-started/getting-started-cross-platform-tooling.md",
            "redirect_url": "/dotnet/fsharp/tutorials/getting-started/getting-started-command-line"
        },
        {
            "source_path": "docs/fsharp/tutorials/getting-started/index.md",
            "redirect_url": "/dotnet/fsharp/get-started/index",
            "redirect_document_id": true
        },
        {
            "source_path": "docs/scenarios/index.md",
            "redirect_url": "/dotnet/core/tutorials/"
        },
        {
            "source_path": "docs/scenarios/solution-authoring/index.md",
            "redirect_url": "/dotnet/core/tutorials/"
        },
        {
            "source_path": "docs/scenarios/solution-authoring/target-dotnetcore-with-msbuild.md",
            "redirect_url": "/dotnet/core/tutorials/target-dotnetcore-with-msbuild"
        },
        {
            "source_path": "docs/standard/about.md",
            "redirect_url": "/dotnet/standard/index"
        },
        {
            "source_path": "docs/standard/base-types/alternation.md",
            "redirect_url": "/dotnet/standard/base-types/alternation-constructs-in-regular-expressions"
        },
        {
            "source_path": "docs/standard/base-types/anchors.md",
            "redirect_url": "/dotnet/standard/base-types/anchors-in-regular-expressions"
        },
        {
            "source_path": "docs/standard/base-types/backreference.md",
            "redirect_url": "/dotnet/standard/base-types/backreference-constructs-in-regular-expressions"
        },
        {
            "source_path": "docs/standard/base-types/backtracking.md",
            "redirect_url": "/dotnet/standard/base-types/backtracking-in-regular-expressions"
        },
        {
            "source_path": "docs/standard/base-types/changing-formats.md",
            "redirect_url": "/dotnet/standard/base-types/regular-expression-example-changing-date-formats"
        },
        {
            "source_path": "docs/standard/base-types/classes.md",
            "redirect_url": "/dotnet/standard/base-types/character-classes-in-regular-expressions"
        },
        {
            "source_path": "docs/standard/base-types/compilation.md",
            "redirect_url": "/dotnet/standard/base-types/compilation-and-reuse-in-regular-expressions"
        },
        {
            "source_path": "docs/standard/base-types/composite-format.md",
            "redirect_url": "/dotnet/standard/base-types/composite-formatting"
        },
        {
            "source_path": "docs/standard/base-types/custom-datetime.md",
            "redirect_url": "/dotnet/standard/base-types/custom-date-and-time-format-strings"
        },
        {
            "source_path": "docs/standard/base-types/custom-numeric.md",
            "redirect_url": "/dotnet/standard/base-types/custom-numeric-format-strings"
        },
        {
            "source_path": "docs/standard/base-types/custom-timespan.md",
            "redirect_url": "/dotnet/standard/base-types/custom-timespan-format-strings"
        },
        {
            "source_path": "docs/standard/base-types/define-custom.md",
            "redirect_url": "/dotnet/standard/base-types/how-to-define-and-use-custom-numeric-format-providers"
        },
        {
            "source_path": "docs/standard/base-types/display-dates.md",
            "redirect_url": "/dotnet/standard/base-types/how-to-display-dates-in-non-gregorian-calendars"
        },
        {
            "source_path": "docs/standard/base-types/display-milliseconds.md",
            "redirect_url": "/dotnet/standard/base-types/how-to-display-milliseconds-in-date-and-time-values"
        },
        {
            "source_path": "docs/standard/base-types/enumeration-format.md",
            "redirect_url": "/dotnet/standard/base-types/enumeration-format-strings"
        },
        {
            "source_path": "docs/standard/base-types/escapes.md",
            "redirect_url": "/dotnet/standard/base-types/character-escapes-in-regular-expressions"
        },
        {
            "source_path": "docs/standard/base-types/extract-day.md",
            "redirect_url": "/dotnet/standard/base-types/how-to-extract-the-day-of-the-week-from-a-specific-date"
        },
        {
            "source_path": "docs/standard/base-types/extract-protocol.md",
            "redirect_url": "/dotnet/standard/base-types/how-to-extract-a-protocol-and-port-number-from-a-url"
        },
        {
            "source_path": "docs/standard/base-types/grouping.md",
            "redirect_url": "/dotnet/standard/base-types/grouping-constructs-in-regular-expressions"
        },
        {
            "source_path": "docs/standard/base-types/miscellaneous.md",
            "redirect_url": "/dotnet/standard/base-types/miscellaneous-constructs-in-regular-expressions"
        },
        {
            "source_path": "docs/standard/base-types/object-model.md",
            "redirect_url": "/dotnet/standard/base-types/the-regular-expression-object-model"
        },
        {
            "source_path": "docs/standard/base-types/options.md",
            "redirect_url": "/dotnet/standard/base-types/regular-expression-options"
        },
        {
            "source_path": "docs/standard/base-types/pad-number.md",
            "redirect_url": "/dotnet/standard/base-types/how-to-pad-a-number-with-leading-zeros"
        },
        {
            "source_path": "docs/standard/base-types/quantifiers.md",
            "redirect_url": "/dotnet/standard/base-types/quantifiers-in-regular-expressions"
        },
        {
            "source_path": "docs/standard/base-types/quick-ref.md",
            "redirect_url": "/dotnet/standard/base-types/regular-expression-language-quick-reference"
        },
        {
            "source_path": "docs/standard/base-types/regex-behavior.md",
            "redirect_url": "/dotnet/standard/base-types/details-of-regular-expression-behavior"
        },
        {
            "source_path": "docs/standard/base-types/regex-examples.md",
            "redirect_url": "/dotnet/standard/base-types/regular-expression-examples"
        },
        {
            "source_path": "docs/standard/base-types/roundtrip.md",
            "redirect_url": "/dotnet/standard/base-types/how-to-round-trip-date-and-time-values"
        },
        {
            "source_path": "docs/standard/base-types/scanning.md",
            "redirect_url": "/dotnet/standard/base-types/regular-expression-example-scanning-for-hrefs"
        },
        {
            "source_path": "docs/standard/base-types/standard-datetime.md",
            "redirect_url": "/dotnet/standard/base-types/standard-date-and-time-format-strings"
        },
        {
            "source_path": "docs/standard/base-types/standard-numeric.md",
            "redirect_url": "/dotnet/standard/base-types/standard-numeric-format-strings"
        },
        {
            "source_path": "docs/standard/base-types/standard-timespan.md",
            "redirect_url": "/dotnet/standard/base-types/standard-timespan-format-strings"
        },
        {
            "source_path": "docs/standard/base-types/strip-characters.md",
            "redirect_url": "/dotnet/standard/base-types/how-to-strip-invalid-characters-from-a-string"
        },
        {
            "source_path": "docs/standard/base-types/substitutions.md",
            "redirect_url": "/dotnet/standard/base-types/substitutions-in-regular-expressions"
        },
        {
            "source_path": "docs/standard/base-types/thread-safety.md",
            "redirect_url": "/dotnet/standard/base-types/thread-safety-in-regular-expressions"
        },
        {
            "source_path": "docs/standard/base-types/verify-format.md",
            "redirect_url": "/dotnet/standard/base-types/how-to-verify-that-strings-are-in-valid-email-format"
        },
        {
            "source_path": "docs/standard/collections/threadsafe/blockingcollection-overview.md",
            "redirect_url": "/dotnet/standard/collections/thread-safe/blockingcollection-overview"
        },
        {
            "source_path": "docs/standard/collections/threadsafe/how-to-add-and-remove-items.md",
            "redirect_url": "/dotnet/standard/collections/thread-safe/how-to-add-and-remove-items"
        },
        {
            "source_path": "docs/standard/collections/threadsafe/how-to-add-and-take-items.md",
            "redirect_url": "/dotnet/standard/collections/thread-safe/how-to-add-and-take-items"
        },
        {
            "source_path": "docs/standard/collections/threadsafe/how-to-add-bounding-and-blocking.md",
            "redirect_url": "/dotnet/standard/collections/thread-safe/how-to-add-bounding-and-blocking"
        },
        {
            "source_path": "docs/standard/collections/threadsafe/how-to-create-an-object-pool.md",
            "redirect_url": "/dotnet/standard/collections/thread-safe/how-to-create-an-object-pool"
        },
        {
            "source_path": "docs/standard/collections/threadsafe/how-to-use-arrays-of-blockingcollections.md",
            "redirect_url": "/dotnet/standard/collections/thread-safe/how-to-use-arrays-of-blockingcollections"
        },
        {
            "source_path": "docs/standard/collections/threadsafe/how-to-use-foreach-to-remove.md",
            "redirect_url": "/dotnet/standard/collections/thread-safe/how-to-use-foreach-to-remove"
        },
        {
            "source_path": "docs/standard/collections/threadsafe/index.md",
            "redirect_url": "/dotnet/standard/collections/thread-safe/"
        },
        {
            "source_path": "docs/standard/collections/threadsafe/when-to-use-a-thread-safe-collection.md",
            "redirect_url": "/dotnet/standard/collections/thread-safe/when-to-use-a-thread-safe-collection"
        },
        {
            "source_path": "docs/standard/concepts.md",
            "redirect_url": "/dotnet/standard/"
        },
        {
            "source_path": "docs/standard/data/index.md",
            "redirect_url": "/dotnet/standard/data/xml/index"
        },
        {
            "source_path": "docs/standard/exceptions.md",
            "redirect_url": "/dotnet/standard/exceptions/",
            "redirect_document_id": true
        },
        {
            "source_path": "docs/standard/exceptions/exception-handling-fundamentals.md",
            "redirect_url": "/dotnet/standard/exceptions/"
        },
        {
            "source_path": "docs/standard/exceptions/exception-hierarchy.md",
            "redirect_url": "/dotnet/standard/exceptions/"
        },
        {
            "source_path": "docs/standard/garbagecollection/fundamentals.md",
            "redirect_url": "/dotnet/standard/garbage-collection/fundamentals"
        },
        {
            "source_path": "docs/standard/garbagecollection/gc.md",
            "redirect_url": "/dotnet/standard/garbage-collection/gc"
        },
        {
            "source_path": "docs/standard/garbagecollection/implementing-dispose.md",
            "redirect_url": "/dotnet/standard/garbage-collection/implementing-dispose"
        },
        {
            "source_path": "docs/standard/garbagecollection/index.md",
            "redirect_url": "/dotnet/standard/garbage-collection/"
        },
        {
            "source_path": "docs/standard/garbagecollection/induced.md",
            "redirect_url": "/dotnet/standard/garbage-collection/induced"
        },
        {
            "source_path": "docs/standard/garbagecollection/latency.md",
            "redirect_url": "/dotnet/standard/garbage-collection/latency"
        },
        {
            "source_path": "docs/standard/garbagecollection/unmanaged.md",
            "redirect_url": "/dotnet/standard/garbage-collection/unmanaged"
        },
        {
            "source_path": "docs/standard/garbagecollection/using-objects.md",
            "redirect_url": "/dotnet/standard/garbage-collection/using-objects"
        },
        {
            "source_path": "docs/standard/garbagecollection/weak-references.md",
            "redirect_url": "/dotnet/standard/garbage-collection/weak-references"
        },
        {
            "source_path": "docs/standard/getting-started.md",
            "redirect_url": "/dotnet/standard/get-started",
            "redirect_document_id": true
        },
        {
            "source_path": "docs/standard/library.md",
            "redirect_url": "/dotnet/standard/net-standard",
            "redirect_document_id": true
        },
        {
            "source_path": "docs/standard/portability-analyzer.md",
            "redirect_url": "/dotnet/standard/analyzers/portability-analyzer",
            "redirect_document_id": true
        },
        {
            "source_path": "docs/standard/microservices-architecture/architect-microservice-container-applications/communication-between-microservices.md",
            "redirect_url": "/dotnet/standard/microservices-architecture/architect-microservice-container-applications/communication-in-microservice-architecture",
            "redirect_document_id": true
        },
        {
            "source_path": "docs/standard/parallel-programming/how-to-write-a-parallel-foreach-loop-with-thread-local-variables.md",
            "redirect_url": "/dotnet/standard/parallel-programming/how-to-write-a-parallel-foreach-loop-with-partition-local-variables",
            "redirect_document_id": true
        },
        {
            "source_path":"docs/standard/serialization/add-element-for-xmlschemaimporterextensions.md",
            "redirect_url":"/dotnet/standard/serialization/add-element-for-schemaimporterextensions"
        },
        {
            "source_path": "docs/standard/serialization/marshal-by-value.md",
            "redirect_url": "/dotnet/standard/serialization-concepts"
        },
        {
            "source_path": "docs/standard/serialization/persistent-storage.md",
            "redirect_url": "/dotnet/standard/serialization-concepts"
        },
        {
            "source_path": "docs/tutorials/getting-started-with-csharp/microservices.md",
            "redirect_url": "/dotnet/csharp/tutorials/microservices"
        },
        {
            "source_path": "docs/tutorials/getting-started-with-csharp/working-with-linq.md",
            "redirect_url": "/dotnet/csharp/tutorials/working-with-linq"
        },
        {
            "source_path": "docs/tutorials/index.md",
            "redirect_url": "/dotnet/samples-and-tutorials/"
        },
        {
            "source_path": "docs/visual-basic/programming-guide/concepts/covariance-contravariance/covariance-and-contravariance.md",
            "redirect_url": "/dotnet/visual-basic/programming-guide/concepts/covariance-contravariance/index",
            "redirect_document_id": true
        },
        {
            "source_path": "docs/visual-basic/developing-apps/debugging.md",
            "redirect_url": "/visualstudio/debugger/debugger-basics"
        },
        {
            "source_path": "docs/visual-basic/developing-apps/customizing-extending-my/customizing-projects-and-extending-my.md",
            "redirect_url": "/dotnet/visual-basic/developing-apps/customizing-extending-my/index",
            "redirect_document_id": true
        },
        {
            "source_path": "docs/visual-basic/developing-apps/printing/printing-and-reporting.md",
            "redirect_url": "/dotnet/visual-basic/developing-apps/printing/index",
            "redirect_document_id": true
        },
        {
            "source_path": "docs/visual-basic/developing-apps/programming/app-settings/accessing-application-settings.md",
            "redirect_url": "/dotnet/visual-basic/developing-apps/programming/app-settings/index",
            "redirect_document_id": true
        },
        {
            "source_path": "docs/visual-basic/developing-apps/programming/computer-resources/computer-resources.md",
            "redirect_url": "/dotnet/visual-basic/developing-apps/programming/computer-resources/index",
            "redirect_document_id": true
        },
        {
            "source_path": "docs/visual-basic/developing-apps/programming/drives-directories-files/processing.md",
            "redirect_url": "/dotnet/visual-basic/developing-apps/programming/drives-directories-files/index",
            "redirect_document_id": true
        },
        {
            "source_path": "docs/visual-basic/developing-apps/using-ide/help-for-event-handlers.md",
            "redirect_url": "/visualstudio/ide/using-intellisense"
        },
        {
            "source_path": "docs/visual-basic/developing-apps/using-ide/how-to-compile-and-run-a-project.md",
            "redirect_url": "/visualstudio/ide/compiling-and-building-in-visual-studio"
        },
        {
            "source_path": "docs/visual-basic/developing-apps/using-ide/intellisense-code-snippets.md",
            "redirect_url": "/visualstudio/ide/code-snippets"
        },
        {
            "source_path": "docs/visual-basic/developing-apps/using-ide/refactoring-and-rename-dialog-box.md",
            "redirect_url": "/visualstudio/vb-ide/refactoring-vb"
        },
        {
            "source_path": "docs/visual-basic/developing-apps/using-ide/settings.md",
            "redirect_url": "/visualstudio/ide/reference/general-user-interface-elements-visual-studio"
        },
        {
            "source_path": "docs/visual-basic/developing-apps/using-ide/using-the-visual-basic-development-environment.md",
            "redirect_url": "/visualstudio/ide/visual-studio-ide"
        },
        {
            "source_path": "docs/visual-basic/developing-apps/windows-forms/windows-forms-application-basics.md",
            "redirect_url": "/dotnet/visual-basic/developing-apps/windows-forms/index",
            "redirect_document_id": true
        },
        {
            "source_path": "docs/visual-basic/getting-started/breaking-changes-in-visual-studio-2015.md",
            "redirect_url": "/dotnet/visual-basic/getting-started/breaking-changes-in-visual-studio"
        },
        {
            "source_path": "docs/visual-basic/language-reference/data-types/data-type-summary.md",
            "redirect_url": "/dotnet/visual-basic/language-reference/data-types/index",
            "redirect_document_id": true
        },
        {
            "source_path": "docs/visual-basic/language-reference/directives/directives.md",
            "redirect_url": "/dotnet/visual-basic/language-reference/directives/index",
            "redirect_document_id": true
        },
        {
            "source_path": "docs/visual-basic/language-reference/queries/queries.md",
            "redirect_url": "/dotnet/visual-basic/language-reference/queries/index",
            "redirect_document_id": true
        },
        {
            "source_path": "docs/visual-basic/language-reference/xml-axis/xml-axis-properties.md",
            "redirect_url": "/dotnet/visual-basic/language-reference/xml-axis/index",
            "redirect_document_id": true
        },
        {
            "source_path": "docs/visual-basic/language-reference/xmldoc/recommended-xml-tags-for-documentation-comments.md",
            "redirect_url": "/dotnet/visual-basic/language-reference/xmldoc/index",
            "redirect_document_id": true
        },
        {
            "source_path": "docs/visual-basic/misc/a-class-used-in-the-expression-is-not-loaded-during-debugging-session.md",
            "redirect_url": "/dotnet/visual-basic/language-reference/error-messages/index"
        },
        {
            "source_path": "docs/visual-basic/misc/attribute-structlayout-can-not-be-applied-to-a-generic-type.md",
            "redirect_url": "/dotnet/visual-basic/language-reference/error-messages/index"
        },
        {
            "source_path": "docs/visual-basic/misc/bc2029.md",
            "redirect_url": "/dotnet/visual-basic/language-reference/error-messages/index"
        },
        {
            "source_path": "docs/visual-basic/misc/bc2031.md",
            "redirect_url": "/dotnet/visual-basic/language-reference/error-messages/index"
        },
        {
            "source_path": "docs/visual-basic/misc/bc2035.md",
            "redirect_url": "/dotnet/visual-basic/language-reference/error-messages/index"
        },
        {
            "source_path": "docs/visual-basic/misc/bc30963.md",
            "redirect_url": "/dotnet/visual-basic/language-reference/error-messages/index"
        },
        {
            "source_path": "docs/visual-basic/misc/bc30964.md",
            "redirect_url": "/dotnet/visual-basic/language-reference/error-messages/index"
        },
        {
            "source_path": "docs/visual-basic/misc/bc30965.md",
            "redirect_url": "/dotnet/visual-basic/language-reference/error-messages/index"
        },
        {
            "source_path": "docs/visual-basic/misc/bc30966.md",
            "redirect_url": "/dotnet/visual-basic/language-reference/error-messages/index"
        },
        {
            "source_path": "docs/visual-basic/misc/bc30972.md",
            "redirect_url": "/dotnet/visual-basic/language-reference/error-messages/index"
        },
        {
            "source_path": "docs/visual-basic/misc/bc30973.md",
            "redirect_url": "/dotnet/visual-basic/language-reference/error-messages/index"
        },
        {
            "source_path": "docs/visual-basic/misc/bc35000.md",
            "redirect_url": "/dotnet/visual-basic/language-reference/error-messages/index"
        },
        {
            "source_path": "docs/visual-basic/misc/bc35001.md",
            "redirect_url": "/dotnet/visual-basic/language-reference/error-messages/index"
        },
        {
            "source_path": "docs/visual-basic/misc/bc35002.md",
            "redirect_url": "/dotnet/visual-basic/language-reference/error-messages/index"
        },
        {
            "source_path": "docs/visual-basic/misc/bc42327.md",
            "redirect_url": "/dotnet/visual-basic/language-reference/error-messages/index"
        },
        {
            "source_path": "docs/visual-basic/misc/comment-statements-cannot-be-evaluated.md",
            "redirect_url": "/dotnet/visual-basic/language-reference/error-messages/index"
        },
        {
            "source_path": "docs/visual-basic/misc/for-loop-control-variable-already-in-use-by-an-enclosing-for-loop.md",
            "redirect_url": "/dotnet/visual-basic/language-reference/error-messages/index"
        },
        {
            "source_path": "docs/visual-basic/misc/next-control-variable-does-not-match-for-loop-control-variable.md",
            "redirect_url": "/dotnet/visual-basic/language-reference/error-messages/index"
        },
        {
            "source_path": "docs/visual-basic/programming-guide/concepts/linq/namespaces-linq-to-xml.md",
            "redirect_url": "/dotnet/visual-basic/programming-guide/concepts/linq/namespaces-overview-linq-to-xml"
        },
        {
            "source_path": "docs/visual-basic/programming-guide/language-features/xml/how-to-enable-xml-intellisense.md",
            "redirect_url": "https://msdn.microsoft.com/library/bb531402(v=vs.120).aspx"
        },
        {
            "source_path": "docs/visual-basic/programming-guide/language-features/xml/xml-intellisense.md",
            "redirect_url": "https://msdn.microsoft.com/library/bb531325(v=vs.120).aspx"
        },
        {
            "source_path": "docs/visual-basic/programming-guide/language-features/xml/xml-to-schema-wizard.md",
            "redirect_url": "https://msdn.microsoft.com/library/cc443041(v=vs.120).aspx"
        },
        {
            "source_path": "docs/visual-basic/reference/vb6-support.md",
            "redirect_url": "/visualstudio/vb6/vb6-support",
            "redirect_document_id": true
        },
        {
            "source_path": "docs/fsharp/tutorials/getting-started/getting-started-visual-studio.md",
            "redirect_url": "/dotnet/fsharp/get-started/getting-started-visual-studio",
            "redirect_document_id": true
        },
        {
            "source_path": "docs/fsharp/tutorials/getting-started/getting-started-visual-studio-for-mac.md",
            "redirect_url": "/dotnet/fsharp/get-started/getting-started-visual-studoi-for-mac",
            "redirect_document_id": true
        },
        {
            "source_path": "docs/fsharp/tutorials/getting-started/getting-started-vscode.md",
            "redirect_url": "/dotnet/fsharp/get-started/getting-started-vscode",
            "redirect_document_id": true
        },
        {
            "source_path": "docs/fsharp/tutorials/getting-started/getting-started-command-line.md",
            "redirect_url": "/dotnet/fsharp/get-started/get-started-command-line",
            "redirect_document_id": true
        },
        {
            "source_path": "docs/csharp/getting-started/library-with-visual-studio.md",
            "redirect_url": "/dotnet/core/tutorials/library-with-visual-studio"
        },
        {
            "source_path": "docs/csharp/getting-started/testing-library-with-visual-studio.md",
            "redirect_url": "/dotnet/core/tutorials/testing-library-with-visual-studio"
        },
        {
            "source_path": "docs/csharp/getting-started/consuming-library-with-visual-studio.md",
            "redirect_url": "/dotnet/core/tutorials/consuming-library-with-visual-studio"
        },
        {
            "source_path": "docs/csharp/language-reference/compiler-options/app-deployment.md",
            "redirect_url": "/dotnet/framework/deployment/deployment-guide-for-developers"
        },
        {
            "source_path": "docs/csharp/programming-guide/generics/default-keyword-in-generics.md",
            "redirect_url": "/dotnet/csharp/programming-guide/statements-expressions-operators/default-value-expressions",
            "redirect_document_id": true
        },
        {
            "source_path": "docs/csharp/csharp.md",
            "redirect_url": "/dotnet/csharp"
        },
        {
            "source_path": "docs/csharp/getting-started/getting-started-with-csharp.md",
            "redirect_url": "/dotnet/csharp/getting-started"
        },
        {
            "source_path": "docs/core/porting/nuget-packages.md",
            "redirect_url": "/dotnet/core/packages"
        },
        {
            "source_path": "docs/core/tutorials/cli-console-app-tutorial-advanced.md",
            "redirect_url": "/dotnet/core/tutorials"
        },
        {
            "source_path": "docs/core/versions/servicing.md",
            "redirect_url": "/dotnet/core/versions"
        },
        {
            "source_path": "docs/csharp/reflection.md",
            "redirect_url": "/dotnet/framework/reflection-and-codedom"
        },
        {
            "source_path": "docs/csharp/roslyn/index.md",
            "redirect_url": "/dotnet/csharp/roslyn-sdk/"
        },
        {
            "source_path": "docs/csharp/programming-guide/strings/how-to-convert-between-legacy-encondings-and-unicode.md",
            "redirect_url": "https://msdn.microsoft.com/library/cc165448(v=vs.120).aspx"
        },
        {
            "source_path": "docs/csharp/programming-guide/strings/how-to-convert-rtf-to-plain-text.md",
            "redirect_url": "https://msdn.microsoft.com/library/cc488002(v=vs.120).aspx"
        },
        {
            "source_path": "docs/csharp/parallel.md",
            "redirect_url": "/dotnet/standard/parallel-programming/index"
        },
        {
            "source_path": "docs/csharp/methods-lambda-expressions.md",
            "redirect_url": "/dotnet/csharp/programming-guide/statements-expressions-operators/lambda-expressions"
        },
        {
            "source_path": "docs/csharp/programming-guide/strings/how-to-parse-strings-using-string-split.md",
            "redirect_url": "/dotnet/csharp/how-to/parse-strings-using-split"
        },
        {
            "source_path": "docs/csharp/programming-guide/strings/how-to-concatenate-multiple-strings.md",
            "redirect_url": "/dotnet/csharp/how-to/concatenate-multiple-strings"
        },
        {
            "source_path": "docs/csharp/programming-guide/strings/how-to-convert-a-string-to-a-datetime.md",
            "redirect_url": "/dotnet/standard/base-types/parsing-datetime"
        },
        {
            "source_path": "docs/csharp/programming-guide/strings/how-to-search-strings-using-string-methods.md",
            "redirect_url": "/dotnet/csharp/how-to/search-strings"
        },
        {
            "source_path": "docs/csharp/programming-guide/strings/how-to-search-strings-using-regular-expressions.md",
            "redirect_url": "/dotnet/csharp/how-to/search-strings"
        },
        {
            "source_path": "docs/csharp/programming-guide/strings/how-to-modify-string-contents.md",
            "redirect_url": "/dotnet/csharp/how-to/modify-string-contents"
        },
        {
            "source_path": "docs/csharp/language-reference/keywords/interpolated-strings.md",
            "redirect_url": "/dotnet/csharp/language-reference/tokens/interpolated"
        },
        {
            "source_path": "docs/csharp/programming-guide/strings/how-to-compare-strings.md",
            "redirect_url": "/dotnet/csharp/how-to/compare-strings"
        },
        {
            "source_path": "docs/csharp/classes.md",
            "redirect_url": "/dotnet/csharp/programming-guide/classes-and-structs/classes"
        },
        {
            "source_path": "docs/fsharp/tutorials/type-providers/accessing-a-sql-database-entities.md",
            "redirect_url": "/dotnet/fsharp/tutorials/type-providers/index"
        },
        {
            "source_path": "docs/fsharp/tutorials/type-providers/accessing-a-sql-database.md",
            "redirect_url": "/dotnet/fsharp/tutorials/type-providers/index"
        },
        {
            "source_path": "docs/fsharp/tutorials/type-providers/accessing-a-web-service.md",
            "redirect_url": "/dotnet/fsharp/tutorials/type-providers/index"
        },
        {
            "source_path": "docs/fsharp/tutorials/type-providers/accessing-an-odata-service.md",
            "redirect_url": "/dotnet/fsharp/tutorials/type-providers/index"
        },
        {
            "source_path": "docs/fsharp/tutorials/type-providers/generating-fsharp-types-from-dbml.md",
            "redirect_url": "/dotnet/fsharp/tutorials/type-providers/index"
        },
        {
            "source_path": "docs/fsharp/tutorials/type-providers/generating-fsharp-types-from-edmx.md",
            "redirect_url": "/dotnet/fsharp/tutorials/type-providers/index"
        },
        {
            "source_path": "docs/csharp/programming-guide/generics/generics-in-the-net-framework-class-library.md",
            "redirect_url": "/dotnet/standard/generics/index"
        },
        {
            "source_path": "docs/standard/modernize-with-azure-and-containers/lift-and-shift-existing-apps-devops/index.md",
            "redirect_url": "/dotnet/standard/modernize-with-azure-and-containers/modernize-existing-apps-to-cloud-optimized/index"
        },
        {
            "source_path": "docs/standard/modernize-with-azure-and-containers/lift-and-shift-existing-apps-devops/reasons-to-lift-and-shift-existing-net-apps-to-cloud-devops-ready-applications.md",
            "redirect_url": "/dotnet/standard/modernize-with-azure-and-containers/modernize-existing-apps-to-cloud-optimized/reasons-to-modernize-existing-net-apps-to-cloud-optimized-applications"
        },
        {
            "source_path": "docs/standard/modernize-with-azure-and-containerslift-and-shift-existing-apps-devops/microsoft-technologies-in-cloud-devops-ready-applications.md",
            "redirect_url": "/dotnet/standard/modernize-with-azure-and-containers/modernize-existing-apps-to-cloud-optimized/microsoft-technologies-in-cloud-optimized-applications"
        },
        {
            "source_path": "docs/standard/modernize-with-azure-and-containers/lift-and-shift-existing-apps-devops/what-about-cloud-optimized-applications.md",
            "redirect_url": "/dotnet/standard/modernize-with-azure-and-containers/modernize-existing-apps-to-cloud-optimized/what-about-cloud-native-applications"
        },
        {
            "source_path": "docs/standard/modernize-with-azure-and-containers/lift-and-shift-existing-apps-devops/deploy-existing-net-apps-as-windows-containers.md",
            "redirect_url": "/dotnet/standard/modernize-with-azure-and-containers/modernize-existing-apps-to-cloud-optimized/deploy-existing-net-apps-as-windows-containers"
        },
        {
            "source_path": "docs/standard/modernize-with-azure-and-containers/lift-and-shift-existing-apps-devops/when-not-to-deploy-to-windows-containers.md",
            "redirect_url": "/dotnet/standard/modernize-with-azure-and-containers/modernize-existing-apps-to-cloud-optimized/when-not-to-deploy-to-windows-containers"
        },
        {
            "source_path": "docs/standard/modernize-with-azure-and-containers/lift-and-shift-existing-apps-devops/when-to-deploy-windows-containers-in-your-on-premises-iaas-vm-infrastructure.md",
            "redirect_url": "/dotnet/standard/modernize-with-azure-and-containers/modernize-existing-apps-to-cloud-optimized/when-to-deploy-windows-containers-in-your-on-premises-iaas-vm-infrastructure"
        },
        {
            "source_path": "docs/standard/modernize-with-azure-and-containers/lift-and-shift-existing-apps-devops/when-to-deploy-windows-containers-to-azure-vms-iaas-cloud.md",
            "redirect_url": "/dotnet/standard/modernize-with-azure-and-containers/modernize-existing-apps-to-cloud-optimized/when-to-deploy-windows-containers-to-azure-vms-iaas-cloud"
        },
        {
            "source_path": "docs/standard/modernize-with-azure-and-containers/lift-and-shift-existing-apps-devops/how-to-deploy-existing-net-apps-to-azure-app-service.md",
            "redirect_url": "/dotnet/standard/modernize-with-azure-and-containers/modernize-existing-apps-to-cloud-optimized/when-to-deploy-windows-containers-to-azure-container-instances-ACI"
        },
        {
            "source_path": "docs/standard/modernize-with-azure-and-containers/lift-and-shift-existing-apps-devops/when-to-deploy-windows-containers-to-service-fabric.md",
            "redirect_url": "/dotnet/standard/modernize-with-azure-and-containers/modernize-existing-apps-to-cloud-optimized/when-to-deploy-windows-containers-to-service-fabric"
        },
        {
            "source_path": "docs/standard/modernize-with-azure-and-containers/lift-and-shift-existing-apps-devops/when-to-deploy-windows-containers-to-azure-container-service-kubernetes.md",
            "redirect_url": "/dotnet/standard/modernize-with-azure-and-containers//modernize-existing-apps-to-cloud-optimized/when-to-deploy-windows-containers-to-azure-container-service-kubernetes"
        },
        {
            "source_path": "docs/standard/modernize-with-azure-and-containers/lift-and-shift-existing-apps-devops/build-resilient-services-ready-for-the-cloud-embrace-transient-failures-in-the-cloud.md",
            "redirect_url": "/dotnet/standard/modernize-with-azure-and-containers/modernize-existing-apps-to-cloud-optimized/build-resilient-services-ready-for-the-cloud-embrace-transient-failures-in-the-cloud"
        },
        {
            "source_path": "docs/standard/modernize-with-azure-and-containers/lift-and-shift-existing-apps-devops/modernize-your-apps-with-monitoring-and-telemetry.md",
            "redirect_url": "/dotnet/standard/modernize-with-azure-and-containers/modernize-existing-apps-to-cloud-optimized/modernize-your-apps-with-monitoring-and-telemetry"
        },
        {
            "source_path": "docs/standard/modernize-with-azure-and-containers/lift-and-shift-existing-apps-devops/modernize-your-apps-lifecycle-with-ci-cd-pipelines-and-devops-tools-in-the-cloud.md",
            "redirect_url": "/dotnet/standard/modernize-with-azure-and-containers/modernize-existing-apps-to-cloud-optimized/modernize-your-apps-lifecycle-with-ci-cd-pipelines-and-devops-tools-in-the-cloud"
        },
        {
            "source_path": "docs/standard/modernize-with-azure-and-containers/lift-and-shift-existing-apps-devops/migrate-to-hybrid-cloud-scenarios.md",
            "redirect_url": "/dotnet/standard/modernize-with-azure-and-containers/modernize-existing-apps-to-cloud-optimized/migrate-to-hybrid-cloud-scenarios"
        },
        {
            "source_path":"docs/csharp/language-reference/operators/null-conditional-operator.md",
            "redirect_url":"/dotnet/csharp/language-reference/operators/null-coalescing-operator"
        },
        {
            "source_path":"docs/csharp/programming-guide/classes-and-structs/how-to-access-a-collection-class-with-foreach.md",
            "redirect_url":"/dotnet/csharp/language-reference/keywords/foreach-in"
        },
        {
            "source_path":"docs/framework/windows-workflow-foundation/samples/using-the-invokemethod-activity.md",
            "redirect_url":"/dotnet/framework/windows-workflow-foundation/samples/built-in-activities"
        },
        {
            "source_path":"docs/fsharp/language-reference/signatures.md",
            "redirect_url":"/dotnet/fsharp/language-reference/signature-files"
        },
        {
            "source_path":"docs/csharp/programming-guide/concepts/threading/thread-timers.md",
            "redirect_url":"/dotnet/standard/threading/timers"
        },
        {
            "source_path":"docs/visual-basic/programming-guide/concepts/threading/thread-timers.md",
            "redirect_url":"/dotnet/standard/threading/timers"
        },
        {
            "source_path":"docs/csharp/programming-guide/concepts/threading/walkthrough-multithreading-with-the-backgroundworker-component.md",
            "redirect_url":"/dotnet/api/system.componentmodel.backgroundworker"
        },
        {
            "source_path":"docs/visual-basic/programming-guide/concepts/threading/walkthrough-multithreading-with-the-backgroundworker-component.md",
            "redirect_url":"/dotnet/api/system.componentmodel.backgroundworker"
        },
        {
            "source_path":"docs/csharp/programming-guide/concepts/threading/parameters-and-return-values-for-multithreaded-procedures.md",
            "redirect_url":"/dotnet/standard/threading/creating-threads-and-passing-data-at-start-time"
        },
        {
            "source_path":"docs/visual-basic/programming-guide/concepts/threading/parameters-and-return-values-for-multithreaded-procedures.md",
            "redirect_url":"/dotnet/standard/threading/creating-threads-and-passing-data-at-start-time"
        },
        {
            "source_path":"docs/fsharp/language-reference/primitive-types.md",
            "redirect_url":"/dotnet/fsharp/language-reference/basic-types",
            "redirect_document_id": true
        },
        {
            "source_path":"docs/fsharp/using-fsharp-in-visual-studio/index.md",
            "redirect_url":"/visualstudio/ide/fsharp-visual-studio",
            "redirect_document_id":true
        },
        {
            "source_path":"docs/fsharp/using-fsharp-in-visual-studio/visual-fsharp-development-environment-features.md",
            "redirect_url":"/visualstudio/ide/fsharp-visual-studio",
            "redirect_document_id":true
        },
        {
            "source_path":"docs/fsharp/using-fsharp-in-visual-studio/configuring-projects.md",
            "redirect_url":"/visualstudio/ide/fsharp-visual-studio",
            "redirect_document_id":true
        },
        {
            "source_path":"docs/fsharp/using-fsharp-in-visual-studio/targeting-older-versions-of-net.md",
            "redirect_url":"/visualstudio/ide/fsharp-target-older-dotnet-versions",
            "redirect_document_id":true
        },
        {
            "source_path":"docs/csharp/programming-guide/nullable-types/boxing-nullable-types.md",
            "redirect_url":"/dotnet/csharp/programming-guide/nullable-types/using-nullable-types"
        },
        {
            "source_path":"docs/csharp/programming-guide/nullable-types/how-to-safely-cast-from-bool-to-bool.md",
            "redirect_url":"/dotnet/csharp/programming-guide/nullable-types/using-nullable-types"
        },
        {
            "source_path":"docs/standard/asynchronous-programming-patterns/multithreaded-programming-with-the-event-based-asynchronous-pattern.md",
            "redirect_url":"/dotnet/standard/asynchronous-programming-patterns/event-based-asynchronous-pattern-eap"
        },
        {
            "source_path":"docs/csharp/programming-guide/concepts/threading/how-to-use-a-thread-pool.md",
            "redirect_url":"/dotnet/api/system.threading.threadpool.queueuserworkitem"
        },
        {
            "source_path":"docs/visual-basic/programming-guide/concepts/threading/how-to-use-a-thread-pool.md",
            "redirect_url":"/dotnet/api/system.threading.threadpool.queueuserworkitem"
        },
        {
            "source_path":"docs/csharp/programming-guide/concepts/threading/thread-pooling.md",
            "redirect_url":"/dotnet/standard/threading/the-managed-thread-pool"
        },
        {
            "source_path":"docs/visual-basic/programming-guide/concepts/threading/thread-pooling.md",
            "redirect_url":"/dotnet/standard/threading/the-managed-thread-pool"
        },
        {
            "source_path":"docs/visual-basic/programming-guide/concepts/linq/comparison-of-xpath-and-linq-to-xml.md",
            "redirect_url":"/dotnet/csharp/programming-guide/concepts/linq/comparison-of-xpath-and-linq-to-xml"
        },
        {
            "source_path":"docs/csharp/programming-guide/concepts/threading/multithreaded-applications.md",
            "redirect_url":"/dotnet/standard/threading/using-threads-and-threading"
        },
        {
            "source_path":"docs/visual-basic/programming-guide/concepts/threading/multithreaded-applications.md",
            "redirect_url":"/dotnet/standard/threading/using-threads-and-threading"
        },
        {
<<<<<<< HEAD
            "source_path":"docs/framework/data/wcf/writing-a-windows-store-app-that-consumes-an-odata-service.md",
            "redirect_url":"/dotnet/framework/data/wcf/"
=======
            "source_path":"docs/framework/wcf/feature-details/migrate-asp-net-web-service-to-wcf.md",
            "redirect_url":"/dotnet/framework/wcf/feature-details/adopting-wcf"
        },
        {
            "source_path":"docs/framework/wcf/feature-details/migrate-asp-net-web-service-client-to-wcf.md",
            "redirect_url":"/dotnet/framework/wcf/feature-details/adopting-wcf"
>>>>>>> ebb98c5b
        }
    ]
}<|MERGE_RESOLUTION|>--- conflicted
+++ resolved
@@ -1475,17 +1475,16 @@
             "redirect_url":"/dotnet/standard/threading/using-threads-and-threading"
         },
         {
-<<<<<<< HEAD
             "source_path":"docs/framework/data/wcf/writing-a-windows-store-app-that-consumes-an-odata-service.md",
             "redirect_url":"/dotnet/framework/data/wcf/"
-=======
+        },
+        {
             "source_path":"docs/framework/wcf/feature-details/migrate-asp-net-web-service-to-wcf.md",
             "redirect_url":"/dotnet/framework/wcf/feature-details/adopting-wcf"
         },
         {
             "source_path":"docs/framework/wcf/feature-details/migrate-asp-net-web-service-client-to-wcf.md",
             "redirect_url":"/dotnet/framework/wcf/feature-details/adopting-wcf"
->>>>>>> ebb98c5b
         }
     ]
 }